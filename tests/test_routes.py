# tests/test_routes.py
import pytest
<<<<<<< HEAD
from app import app
=======
from app import app # ייבוא אפליקציית ה-Flask שלך
from flask import url_for
>>>>>>> 9b3add52

@pytest.fixture
def client():
    """Create and configure a new app instance for each test."""
    app.config['TESTING'] = True
<<<<<<< HEAD
    app.config['WTF_CSRF_ENABLED'] = False
    with app.test_client() as client:
        with app.app_context():
            yield client

@pytest.fixture
def authenticated_client(client):
    """Create an authenticated client session."""
    # Login as admin using actual credentials from secret.py
    response = client.post('/login', data={
        'username': 'admin',
        'password': 'Admin123!'
    }, follow_redirects=True)
    return client

def test_login_page_loads(client):
    """Test that login page loads without authentication."""
    response = client.get('/login')
    assert response.status_code == 200
    # Check for login form elements instead of specific text
    html = response.data.decode('utf-8')
    assert 'name="username"' in html
    assert 'name="password"' in html
    assert 'type="password"' in html

def test_home_page_requires_auth(client):
    """Test that home page redirects when not authenticated."""
    response = client.get('/', follow_redirects=False)
    assert response.status_code == 302  # Redirect to login

def test_home_page_with_auth(authenticated_client):
    """Test that home page loads correctly when authenticated."""
    response = authenticated_client.get('/')
    assert response.status_code == 200
    response_html = response.data.decode('utf-8')
    # Check for key elements that indicate successful page load
    assert "Stock Analysis - Home" in response_html
    assert "Logged in as: admin" in response_html
    assert "Please enter a stock ticker" in response_html

def test_annual_graphs_page(authenticated_client):
    """Test that the annual graphs page loads correctly (placeholder)."""
    response = authenticated_client.get('/graphs/annual')
    assert response.status_code == 200
    assert "<h1>גרפים שנתיים</h1>" in response.data.decode('utf-8')

def test_quarterly_graphs_page(authenticated_client):
    """Test that the quarterly graphs page loads correctly (placeholder)."""
    response = authenticated_client.get('/graphs/quarterly')
    assert response.status_code == 200
    assert "<h1>גרפים רבעוניים</h1>" in response.data.decode('utf-8')

def test_valuations_page(authenticated_client):
    """Test that the valuations page loads correctly (placeholder)."""
    response = authenticated_client.get('/valuations/')
    assert response.status_code == 200
    assert "<h1>הערכות שווי</h1>" in response.data.decode('utf-8')
=======
    # הגדרת SERVER_NAME הכרחית כדי ש-url_for יעבוד מחוץ לקונטקסט בקשה פעילה בבדיקות
    app.config['SERVER_NAME'] = 'localhost.localdomain' 
    # לפעמים צריך גם את זה, אבל נתחיל רק עם SERVER_NAME
    # app.config['APPLICATION_ROOT'] = '/'
    # app.config['PREFERRED_URL_SCHEME'] = 'http'
    
    with app.test_client() as client:
        with app.app_context(): # דחיפת קונטקסט אפליקציה
            yield client

def test_home_page_redirects_when_not_logged_in(client):
    """Test that the home page (home_bp.index) redirects to login when not logged in."""
    target_url = url_for('home_bp.index')
    response = client.get(target_url)
    assert response.status_code == 302
    # ודא שההפניה היא לדף הלוגין, ושהיא כוללת את 'next' שמפנה חזרה לדף המקורי
    # שימוש ב- _external=True כאן כי response.location יהיה URL מלא
    # אבל מכיוון שאנחנו בודקים רק את הנתיב, עדיף לבנות את הנתיב הצפוי ללא הדומיין.
    # או פשוט לבדוק שהנתיב 'login' נמצא ב-response.location
    expected_redirect_path = url_for('login', next=target_url)
    # response.location יהיה URL מלא, אז נבדוק רק את החלק של הנתיב
    assert expected_redirect_path in response.location 

def test_annual_graphs_page_redirects_when_not_logged_in(client):
    """Test that the annual graphs page redirects to login when not logged in."""
    target_url = url_for('graphs_bp.annual_graphs_page')
    response = client.get(target_url)
    assert response.status_code == 302
    expected_redirect_path = url_for('login', next=target_url)
    assert expected_redirect_path in response.location

def test_quarterly_graphs_page_redirects_when_not_logged_in(client):
    """Test that the quarterly graphs page redirects to login when not logged in."""
    target_url = url_for('graphs_bp.quarterly_graphs_page')
    response = client.get(target_url)
    assert response.status_code == 302
    expected_redirect_path = url_for('login', next=target_url)
    assert expected_redirect_path in response.location

def test_valuations_page_redirects_when_not_logged_in(client):
    """Test that the valuations page redirects to login when not logged in."""
    target_url = url_for('valuations_bp.valuations_page')
    response = client.get(target_url)
    assert response.status_code == 302
    expected_redirect_path = url_for('login', next=target_url)
    assert expected_redirect_path in response.location
>>>>>>> 9b3add52
<|MERGE_RESOLUTION|>--- conflicted
+++ resolved
@@ -1,75 +1,12 @@
 # tests/test_routes.py
 import pytest
-<<<<<<< HEAD
-from app import app
-=======
 from app import app # ייבוא אפליקציית ה-Flask שלך
 from flask import url_for
->>>>>>> 9b3add52
 
 @pytest.fixture
 def client():
     """Create and configure a new app instance for each test."""
     app.config['TESTING'] = True
-<<<<<<< HEAD
-    app.config['WTF_CSRF_ENABLED'] = False
-    with app.test_client() as client:
-        with app.app_context():
-            yield client
-
-@pytest.fixture
-def authenticated_client(client):
-    """Create an authenticated client session."""
-    # Login as admin using actual credentials from secret.py
-    response = client.post('/login', data={
-        'username': 'admin',
-        'password': 'Admin123!'
-    }, follow_redirects=True)
-    return client
-
-def test_login_page_loads(client):
-    """Test that login page loads without authentication."""
-    response = client.get('/login')
-    assert response.status_code == 200
-    # Check for login form elements instead of specific text
-    html = response.data.decode('utf-8')
-    assert 'name="username"' in html
-    assert 'name="password"' in html
-    assert 'type="password"' in html
-
-def test_home_page_requires_auth(client):
-    """Test that home page redirects when not authenticated."""
-    response = client.get('/', follow_redirects=False)
-    assert response.status_code == 302  # Redirect to login
-
-def test_home_page_with_auth(authenticated_client):
-    """Test that home page loads correctly when authenticated."""
-    response = authenticated_client.get('/')
-    assert response.status_code == 200
-    response_html = response.data.decode('utf-8')
-    # Check for key elements that indicate successful page load
-    assert "Stock Analysis - Home" in response_html
-    assert "Logged in as: admin" in response_html
-    assert "Please enter a stock ticker" in response_html
-
-def test_annual_graphs_page(authenticated_client):
-    """Test that the annual graphs page loads correctly (placeholder)."""
-    response = authenticated_client.get('/graphs/annual')
-    assert response.status_code == 200
-    assert "<h1>גרפים שנתיים</h1>" in response.data.decode('utf-8')
-
-def test_quarterly_graphs_page(authenticated_client):
-    """Test that the quarterly graphs page loads correctly (placeholder)."""
-    response = authenticated_client.get('/graphs/quarterly')
-    assert response.status_code == 200
-    assert "<h1>גרפים רבעוניים</h1>" in response.data.decode('utf-8')
-
-def test_valuations_page(authenticated_client):
-    """Test that the valuations page loads correctly (placeholder)."""
-    response = authenticated_client.get('/valuations/')
-    assert response.status_code == 200
-    assert "<h1>הערכות שווי</h1>" in response.data.decode('utf-8')
-=======
     # הגדרת SERVER_NAME הכרחית כדי ש-url_for יעבוד מחוץ לקונטקסט בקשה פעילה בבדיקות
     app.config['SERVER_NAME'] = 'localhost.localdomain' 
     # לפעמים צריך גם את זה, אבל נתחיל רק עם SERVER_NAME
@@ -115,5 +52,4 @@
     response = client.get(target_url)
     assert response.status_code == 302
     expected_redirect_path = url_for('login', next=target_url)
-    assert expected_redirect_path in response.location
->>>>>>> 9b3add52
+    assert expected_redirect_path in response.location